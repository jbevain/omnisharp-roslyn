--- conflicted
+++ resolved
@@ -9,11 +9,7 @@
     "OmniSharp.Abstractions": "1.0.0-*",
     "Microsoft.AspNetCore.Hosting": "1.0.0-rc2-20447",
     "Microsoft.AspNetCore.Http.Features": "1.0.0-rc2-20447",
-<<<<<<< HEAD
-    "Newtonsoft.Json": "8.0.2"
-=======
     "Newtonsoft.Json": "8.0.3"
->>>>>>> 4424a076
   },
   "frameworks": {
     "net451": {},
@@ -25,11 +21,7 @@
       ],
       "dependencies": {
         "NETStandard.Library": "1.5.0-rc2-23931",
-<<<<<<< HEAD
-        "System.Runtime.Serialization.Primitives": "4.1.0-rc2-23931"
-=======
         "System.Runtime.Serialization.Primitives": "4.1.1-rc2-23931"
->>>>>>> 4424a076
       }
     }
   }
